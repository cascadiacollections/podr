--- conflicted
+++ resolved
@@ -8,16 +8,10 @@
   "typings": "lib/index.d.ts",
   "main": "lib/index.js",
   "scripts": {
-<<<<<<< HEAD
-    "build": "gulp build --clean && webpack",
-    "start": "npm run build && webpack-dev-server --open",
-    "lint": "eslint ./src/**/*.tsx"
-=======
     "build": "heft build --clean",
     "build:prod": "heft build --clean --production",
     "start": "heft start",
     "serve": "http-server ./dist -o -p 9000"
->>>>>>> 450a4e2c
   },
   "devDependencies": {
     "@types/node": "14.14.7",
