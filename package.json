{
  "private": true,
  "name": "podr",
  "version": "1.0.0",
  "license": "MIT",
  "keywords": [],
  "description": "",
  "typings": "lib/index.d.ts",
  "main": "lib/index.js",
  "scripts": {
    "build": "heft build --clean",
    "build:ci": "npm install && heft build --clean --production",
    "start": "heft start",
    "serve": "http-server ./dist -o -p 9000"
  },
  "devDependencies": {
    "@microsoft/rush-stack-compiler-3.9": "^0.4.37",
    "@rushstack/eslint-config": "^2.3.2",
    "@rushstack/heft": "^0.23.0",
    "@types/heft-jest": "1.0.2",
    "@types/node": "14.14.14",
    "@types/react": "17.0.0",
    "@types/react-dom": "17.0.0",
    "@types/webpack-env": "1.16.0",
    "css-loader": "~5.0.1",
    "eslint": "^7.16.0",
    "html-webpack-plugin": "~4.5.0",
    "http-server": "0.12.3",
    "react": "~17.0.1",
    "react-dom": "~17.0.1",
    "sass": "^1.30.0",
    "sass-loader": "^10.1.0",
    "source-map-loader": "~1.1.3",
    "style-loader": "~2.0.0",
    "typescript": "3.9.7",
    "webpack": "^4.44.2"
  },
  "dependencies": {
<<<<<<< HEAD
    "preact": "10.5.13",
    "@microsoft/load-themed-styles": "1.10.141"
=======
    "@microsoft/load-themed-styles": "1.10.141",
    "preact": "10.5.7"
>>>>>>> f1a93ff8
  }
}<|MERGE_RESOLUTION|>--- conflicted
+++ resolved
@@ -36,12 +36,7 @@
     "webpack": "^4.44.2"
   },
   "dependencies": {
-<<<<<<< HEAD
     "preact": "10.5.13",
     "@microsoft/load-themed-styles": "1.10.141"
-=======
-    "@microsoft/load-themed-styles": "1.10.141",
-    "preact": "10.5.7"
->>>>>>> f1a93ff8
   }
 }