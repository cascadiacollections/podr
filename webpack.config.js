--- conflicted
+++ resolved
@@ -3,21 +3,6 @@
 const path = require('path');
 const HtmlWebpackPlugin = require('html-webpack-plugin');
 
-<<<<<<< HEAD
-module.exports = {
-  mode: 'development',
-  devtool: 'inline-source-map',
-  entry: './lib/index.js',
-  output: {
-    filename: '[name].[contenthash].js',
-    path: path.resolve(__dirname, 'dist')
-  },
-  externals: {
-    preact: 'preact'
-  },
-  module: {
-    rules: [
-=======
 /**
  * If the "--production" command-line parameter is specified when invoking Heft, then the
  * "production" function parameter will be true.  You can use this to enable bundling optimizations.
@@ -67,7 +52,6 @@
       new HtmlWebpackPlugin({
         template: 'assets/index.html'
       })
->>>>>>> 450a4e2c
     ]
   };
 
